--- conflicted
+++ resolved
@@ -129,10 +129,6 @@
 
         # Obtain all elements of the bar from the dataframe
         ticker = row["Ticker"]
-<<<<<<< HEAD
-
-=======
->>>>>>> 31b2b9e4
         open_price = PriceParser.parse(row["Open"])
         high_price = PriceParser.parse(row["High"])
         low_price = PriceParser.parse(row["Low"])
