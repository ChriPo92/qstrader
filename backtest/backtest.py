from __future__ import print_function

from decimal import Decimal
import os, os.path
import pprint
from qstrader.statistics.statistics import Statistics
try:
    import Queue as queue
except ImportError:
    import queue
import time

try:
    from qstrader import settings
except ImportError:
    print(
        "Could not import settings.py. Have you copied " \
        "settings.py.example to settings.py and configured " \
        "your QSTrader settings?"
    )


class Backtest(object):
    """
    Enscapsulates the settings and components for
    carrying out an event-driven backtest.
    """
    def __init__(
        self, tickers, price_handler,
        strategy, portfolio_handler,
        execution_handler,
        position_sizer, risk_manager,
        statistics,
<<<<<<< HEAD
        equity=Decimal("100000.00"), 
        heartbeat=0.0, max_iters=10000000000
    ):
        """
        Initialises the backtest.
        """
        self.tickers = tickers
        self.events_queue = queue.Queue()
        self.csv_dir = settings.CSV_DATA_DIR
        self.output_dir = settings.OUTPUT_DIR

        self.price_handler = price_handler(
            self.csv_dir, self.events_queue, 
            init_tickers=self.tickers
        )
        self.strategy = strategy(
            self.tickers, self.events_queue
        )
        self.equity = equity
        self.heartbeat = heartbeat
        self.max_iters = max_iters

        self.position_sizer = position_sizer()
        self.risk_manager = risk_manager()

        self.portfolio_handler = portfolio_handler(
            self.equity, self.events_queue, self.price_handler,
            self.position_sizer, self.risk_manager
        )
        self.execution_handler = execution_handler(
            self.events_queue, self.price_handler
        )
        self.statistics = statistics(self.portfolio_handler)

        self.cur_time = None
=======
        equity=Decimal("100000.00"),
        heartbeat=0.0, max_iters=10000000000
    ):
      """
      Set up the backtest variables according to
      what has been passed in.
      """

      self.tickers = tickers
      self.price_handler = price_handler
      self.strategy = strategy
      self.portfolio_handler = portfolio_handler
      self.execution_handler = execution_handler
      self.position_sizer = position_sizer
      self.risk_manager = risk_manager
      self.statistics = statistics
      self.equity = equity
      self.heartbeat = heartbeat
      self.max_iters = max_iters
      self.events_queue = price_handler.events_queue
      self.cur_time = None
>>>>>>> 36fe8df6

    def _run_backtest(self):
        """
        Carries out an infinite while loop that polls the
        events queue and directs each event to either the
        strategy component of the execution handler. The
        loop will then pause for "heartbeat" seconds and
        continue unti the maximum number of iterations is
        exceeded.
        """
        print("Running Backtest...")
        iters = 0
        ticks = 0
        bars = 0
        while iters < self.max_iters and self.price_handler.continue_backtest:
            try:
                event = self.events_queue.get(False)
            except queue.Empty:
                if self.price_handler.type == "TICK_HANDLER":
                    self.price_handler.stream_next_tick()
                else:
                    self.price_handler.stream_next_bar()
            else:
                if event is not None:
                    if event.type == 'TICK':
                        self.cur_time = event.time
                        print("Tick %s, at %s" % (ticks, self.cur_time))
                        self.strategy.calculate_signals(event)
                        self.portfolio_handler.portfolio._reset_values()
                        self.portfolio_handler.update_portfolio_value()
                        self.statistics.update(event.time)
                        ticks += 1
                    elif event.type == 'BAR':
                        self.cur_time = event.time
                        print("Bar %s, at %s" % (bars, self.cur_time))
                        self.strategy.calculate_signals(event)
                        self.portfolio_handler.portfolio._reset_values()
                        self.portfolio_handler.update_portfolio_value()
                        self.statistics.update(event.time)
                        bars += 1
                    elif event.type == 'SIGNAL':
                        self.portfolio_handler.on_signal(event)
                    elif event.type == 'ORDER':
                        self.execution_handler.execute_order(event)
                    elif event.type == 'FILL':
                        self.portfolio_handler.on_fill(event)
            time.sleep(self.heartbeat)
            iters += 1


    def simulate_trading(self):
        """
        Simulates the backtest and outputs portfolio performance.
        """
        self._run_backtest()
        results = self.statistics.get_results()
        print("Backtest complete.")
<<<<<<< HEAD
        print("Sharpe Ratio: %s" % results["sharpe"])
        print("Max Drawdown: %s" % results["max_drawdown"])
        print("Max Drawdown Pct: %s" % results["max_drawdown_pct"])
=======
        self.statistics.get_results()
>>>>>>> 36fe8df6
        self.statistics.plot_results()<|MERGE_RESOLUTION|>--- conflicted
+++ resolved
@@ -31,43 +31,6 @@
         execution_handler,
         position_sizer, risk_manager,
         statistics,
-<<<<<<< HEAD
-        equity=Decimal("100000.00"), 
-        heartbeat=0.0, max_iters=10000000000
-    ):
-        """
-        Initialises the backtest.
-        """
-        self.tickers = tickers
-        self.events_queue = queue.Queue()
-        self.csv_dir = settings.CSV_DATA_DIR
-        self.output_dir = settings.OUTPUT_DIR
-
-        self.price_handler = price_handler(
-            self.csv_dir, self.events_queue, 
-            init_tickers=self.tickers
-        )
-        self.strategy = strategy(
-            self.tickers, self.events_queue
-        )
-        self.equity = equity
-        self.heartbeat = heartbeat
-        self.max_iters = max_iters
-
-        self.position_sizer = position_sizer()
-        self.risk_manager = risk_manager()
-
-        self.portfolio_handler = portfolio_handler(
-            self.equity, self.events_queue, self.price_handler,
-            self.position_sizer, self.risk_manager
-        )
-        self.execution_handler = execution_handler(
-            self.events_queue, self.price_handler
-        )
-        self.statistics = statistics(self.portfolio_handler)
-
-        self.cur_time = None
-=======
         equity=Decimal("100000.00"),
         heartbeat=0.0, max_iters=10000000000
     ):
@@ -89,7 +52,6 @@
       self.max_iters = max_iters
       self.events_queue = price_handler.events_queue
       self.cur_time = None
->>>>>>> 36fe8df6
 
     def _run_backtest(self):
         """
@@ -147,11 +109,7 @@
         self._run_backtest()
         results = self.statistics.get_results()
         print("Backtest complete.")
-<<<<<<< HEAD
         print("Sharpe Ratio: %s" % results["sharpe"])
         print("Max Drawdown: %s" % results["max_drawdown"])
         print("Max Drawdown Pct: %s" % results["max_drawdown_pct"])
-=======
-        self.statistics.get_results()
->>>>>>> 36fe8df6
         self.statistics.plot_results()